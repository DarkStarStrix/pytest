--- conflicted
+++ resolved
@@ -54,13 +54,9 @@
     - env: TOXENV=py34
       python: '3.4'
     - env: TOXENV=py36
-<<<<<<< HEAD
       python: '3.6'
-    - env: TOXENV=linting,docs,doctesting PYTEST_NO_COVERAGE=1
+    - env: TOXENV=linting,docs,doctesting
       python: '3.7'
-=======
-    - env: TOXENV=linting,docs,doctesting
->>>>>>> 93a98369
 
     - stage: deploy
       python: '3.6'
