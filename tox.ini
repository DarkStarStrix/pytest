[tox]
isolated_build = True
minversion = 3.5.3
distshare = {homedir}/.tox/distshare
# make sure to update environment list in travis.yml and appveyor.yml
envlist =
    linting
    py27
    py34
    py35
    py36
    py37
    py38
    pypy
    {py27,py37}-{pexpect,xdist,trial,numpy,pluggymaster}
    py27-nobyte
    doctesting
    py37-freeze
    docs

[testenv]
commands =
    {env:_PYTEST_TOX_COVERAGE_RUN:} pytest {env:_PYTEST_TOX_ARGS:} {posargs}
    coverage: coverage combine
    coverage: coverage report
passenv = USER USERNAME COVERAGE_* TRAVIS PYTEST_ADDOPTS
setenv =
<<<<<<< HEAD
    _PYTEST_TOX_ARGS=--lsof
    # configuration if a user runs tox with a "coverage" factor, for example "tox -e py37-coverage"
=======
    # Configuration to run with coverage similar to Travis/Appveyor, e.g.
    # "tox -e py37-coverage".
>>>>>>> 8726be27
    coverage: _PYTEST_TOX_COVERAGE_RUN=coverage run -m
    coverage: _PYTEST_TOX_EXTRA_DEP=coverage-enable-subprocess
    coverage: COVERAGE_FILE={toxinidir}/.coverage
    coverage: COVERAGE_PROCESS_START={toxinidir}/.coveragerc
    xdist: _PYTEST_TOX_ARGS={env:_PYTEST_TOX_ARGS:-n auto}
extras = testing
deps =
    xdist: pytest-xdist>=1.13
    {env:_PYTEST_TOX_EXTRA_DEP:}

[testenv:py27-subprocess]
deps =
    pytest-xdist>=1.13
    py27: mock
    nose
commands =
    pytest -n auto --runpytest=subprocess {posargs}


[testenv:linting]
skip_install = True
basepython = python3
deps = pre-commit>=1.11.0
commands = pre-commit run --all-files --show-diff-on-failure

<<<<<<< HEAD
=======
[testenv:py27-xdist]
extras = testing
deps =
    {[testenv]deps}
    pytest-xdist>=1.13
commands =
    {env:_PYTEST_TOX_COVERAGE_RUN:} pytest -n auto {posargs}

[testenv:py37-xdist]
# NOTE: copied from above due to https://github.com/tox-dev/tox/issues/706.
extras = testing
deps =
    {[testenv]deps}
    pytest-xdist>=1.13
commands = {[testenv:py27-xdist]commands}

>>>>>>> 8726be27
[testenv:py27-pexpect]
platform = linux|darwin
deps =
    {[testenv]deps}
    pexpect
commands =
    {env:_PYTEST_TOX_COVERAGE_RUN:} pytest {posargs:testing/test_pdb.py testing/test_terminal.py testing/test_unittest.py}

[testenv:py37-pexpect]
platform = {[testenv:py27-pexpect]platform}
deps = {[testenv:py27-pexpect]deps}
commands = {[testenv:py27-pexpect]commands}

[testenv:py27-nobyte]
extras = testing
deps =
    {[testenv]deps}
    pytest-xdist>=1.13
distribute = true
setenv =
    {[testenv]setenv}
    PYTHONDONTWRITEBYTECODE=1
commands =
    {env:_PYTEST_TOX_COVERAGE_RUN:} pytest -n auto {posargs}

[testenv:py27-trial]
deps =
    {[testenv]deps}
    twisted
commands =
    {env:_PYTEST_TOX_COVERAGE_RUN:} pytest {posargs:testing/test_unittest.py}

[testenv:py37-trial]
deps = {[testenv:py27-trial]deps}
commands = {[testenv:py27-trial]commands}

[testenv:py27-numpy]
deps =
    {[testenv]deps}
    numpy
commands=
  {env:_PYTEST_TOX_COVERAGE_RUN:} pytest {posargs:testing/python/approx.py}

[testenv:py37-numpy]
deps = {[testenv:py27-numpy]deps}
commands = {[testenv:py27-numpy]commands}

[testenv:py27-pluggymaster]
setenv=
    {[testenv]setenv}
    _PYTEST_SETUP_SKIP_PLUGGY_DEP=1
deps =
    {[testenv]deps}
    git+https://github.com/pytest-dev/pluggy.git@master

[testenv:py37-pluggymaster]
setenv = {[testenv:py27-pluggymaster]setenv}
deps = {[testenv:py27-pluggymaster]deps}

[testenv:docs]
basepython = python3
skipsdist = True
usedevelop = True
changedir = doc/en
deps = -r{toxinidir}/doc/en/requirements.txt

commands =
    sphinx-build -W -b html . _build

[testenv:doctesting]
basepython = python3
skipsdist = True
deps =
    {[testenv]deps}
    PyYAML
commands =
    {env:_PYTEST_TOX_COVERAGE_RUN:} pytest doc/en
    {env:_PYTEST_TOX_COVERAGE_RUN:} pytest --doctest-modules --pyargs _pytest

[testenv:regen]
changedir = doc/en
skipsdist = True
basepython = python3.6
deps =
    sphinx
    PyYAML
    regendoc>=0.6.1
    dataclasses
whitelist_externals =
    rm
    make
commands =
    # don't show hypothesis plugin info in docs, see #4602
    pip uninstall hypothesis -y
    rm -rf /tmp/doc-exec*
    make regen

[testenv:jython]
changedir = testing
commands =
    {envpython} {envbindir}/py.test-jython {posargs}

[testenv:py37-freeze]
changedir = testing/freeze
# Disable PEP 517 with pip, which does not work with PyInstaller currently.
deps =
    --no-use-pep517
    pyinstaller
commands =
    {envpython} create_executable.py
    {envpython} tox_run.py

[testenv:release]
decription = do a release, required posarg of the version number
basepython = python3.6
skipsdist = True
usedevelop = True
passenv = *
deps =
    colorama
    gitpython
    pre-commit>=1.11.0
    towncrier
    wheel
commands = python scripts/release.py {posargs}

[pytest]
minversion = 2.0
addopts = -ra -p pytester
rsyncdirs = tox.ini doc src testing
python_files = test_*.py *_test.py testing/*/*.py
python_classes = Test Acceptance
python_functions = test
# NOTE: "doc" is not included here, but gets tested explicitly via "doctesting".
testpaths = testing
norecursedirs = testing/example_scripts
xfail_strict=true
filterwarnings =
    error
    ignore:yield tests are deprecated, and scheduled to be removed in pytest 4.0:pytest.RemovedInPytest4Warning
    ignore:Metafunc.addcall is deprecated and scheduled to be removed in pytest 4.0:pytest.RemovedInPytest4Warning
    ignore::pytest.RemovedInPytest4Warning
    ignore:Module already imported so cannot be rewritten:pytest.PytestWarning
    # produced by path.local
    ignore:bad escape.*:DeprecationWarning:re
    # produced by path.readlines
    ignore:.*U.*mode is deprecated:DeprecationWarning
    # produced by pytest-xdist
    ignore:.*type argument to addoption.*:DeprecationWarning
    # produced by python >=3.5 on execnet (pytest-xdist)
    ignore:.*inspect.getargspec.*deprecated, use inspect.signature.*:DeprecationWarning
    # pytest's own futurewarnings
    ignore::pytest.PytestExperimentalApiWarning
    # Do not cause SyntaxError for invalid escape sequences in py37.
    default:invalid escape sequence:DeprecationWarning
pytester_example_dir = testing/example_scripts
[flake8]
max-line-length = 120
ignore = E203,W503<|MERGE_RESOLUTION|>--- conflicted
+++ resolved
@@ -25,13 +25,9 @@
     coverage: coverage report
 passenv = USER USERNAME COVERAGE_* TRAVIS PYTEST_ADDOPTS
 setenv =
-<<<<<<< HEAD
     _PYTEST_TOX_ARGS=--lsof
-    # configuration if a user runs tox with a "coverage" factor, for example "tox -e py37-coverage"
-=======
     # Configuration to run with coverage similar to Travis/Appveyor, e.g.
     # "tox -e py37-coverage".
->>>>>>> 8726be27
     coverage: _PYTEST_TOX_COVERAGE_RUN=coverage run -m
     coverage: _PYTEST_TOX_EXTRA_DEP=coverage-enable-subprocess
     coverage: COVERAGE_FILE={toxinidir}/.coverage
@@ -57,25 +53,6 @@
 deps = pre-commit>=1.11.0
 commands = pre-commit run --all-files --show-diff-on-failure
 
-<<<<<<< HEAD
-=======
-[testenv:py27-xdist]
-extras = testing
-deps =
-    {[testenv]deps}
-    pytest-xdist>=1.13
-commands =
-    {env:_PYTEST_TOX_COVERAGE_RUN:} pytest -n auto {posargs}
-
-[testenv:py37-xdist]
-# NOTE: copied from above due to https://github.com/tox-dev/tox/issues/706.
-extras = testing
-deps =
-    {[testenv]deps}
-    pytest-xdist>=1.13
-commands = {[testenv:py27-xdist]commands}
-
->>>>>>> 8726be27
 [testenv:py27-pexpect]
 platform = linux|darwin
 deps =
