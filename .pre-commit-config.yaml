--- conflicted
+++ resolved
@@ -42,22 +42,10 @@
     hooks:
     -   id: rst-backticks
 -   repo: https://github.com/pre-commit/mirrors-mypy
-<<<<<<< HEAD
     rev: v0.720
     hooks:
     -   id: mypy
         files: ^(src/|testing/)
-=======
-    rev: v0.711
-    hooks:
-    -   id: mypy
-        name: mypy (src)
-        files: ^src/
-        args: []
-    -   id: mypy
-        name: mypy (testing)
-        files: ^testing/
->>>>>>> 0d3958e8
         args: []
 -   repo: local
     hooks:
