--- conflicted
+++ resolved
@@ -48,11 +48,7 @@
 
 
 def main():
-<<<<<<< HEAD
-    install_requires = ['py>=1.4.27', 'pluggy>=0.3.0,<0.4.0']
-=======
-    install_requires = ['py>=1.4.29']
->>>>>>> e84c00ef
+    install_requires = ['py>=1.4.29', 'pluggy>=0.3.0,<0.4.0']
     extras_require = {}
     if has_environment_marker_support():
         extras_require[':python_version=="2.6" or python_version=="3.0" or python_version=="3.1"'] = ['argparse']
