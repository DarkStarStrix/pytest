--- conflicted
+++ resolved
@@ -251,22 +251,14 @@
         assert args.func_arg is False
         assert args.file_or_dir == ["abcd"]
 
-<<<<<<< HEAD
-    def test_drop_short_help0(self, parser: parseopt.Parser, capsys) -> None:
-=======
-    def test_drop_short_help0(self, parser):
->>>>>>> 8c4dfca0
+    def test_drop_short_help0(self, parser: parseopt.Parser) -> None:
         parser.addoption("--func-args", "--doit", help="foo", action="store_true")
         parser.parse([])
         help = parser.optparser.format_help()
         assert "--func-args, --doit  foo" in help
 
     # testing would be more helpful with all help generated
-<<<<<<< HEAD
-    def test_drop_short_help1(self, parser: parseopt.Parser, capsys) -> None:
-=======
-    def test_drop_short_help1(self, parser):
->>>>>>> 8c4dfca0
+    def test_drop_short_help1(self, parser: parseopt.Parser) -> None:
         group = parser.getgroup("general")
         group.addoption("--doit", "--func-args", action="store_true", help="foo")
         group._addoption(
