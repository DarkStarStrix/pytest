--- conflicted
+++ resolved
@@ -2720,16 +2720,8 @@
                 print(meow)
         """.format(flavor=flavor))
         result = testdir.runpytest("-s")
-<<<<<<< HEAD
         result.stdout.fnmatch_lines("*mew*")
-=======
-        result.stdout.fnmatch_lines("""
-            *fixture*cannot use*yield*
-            *def arg1*
-        """)
-
-
->>>>>>> cc0920ce
+
 class TestParameterizedSubRequest:
     def test_call_from_fixture(self, testdir):
         testfile = testdir.makepyfile("""
