import atexit
import errno
import fnmatch
import itertools
import operator
import os
import shutil
import stat
import sys
import uuid
from functools import reduce
from os.path import expanduser
from os.path import expandvars
from os.path import isabs
from os.path import sep
from posixpath import sep as posix_sep
<<<<<<< HEAD
import fnmatch
=======

import six
from six.moves import map
>>>>>>> 041044ee

from .compat import PY36


if PY36:
    from pathlib import Path, PurePath
else:
    from pathlib2 import Path, PurePath

__all__ = ["Path", "PurePath"]


LOCK_TIMEOUT = 60 * 60 * 3

get_lock_path = operator.methodcaller("joinpath", ".lock")


def ensure_reset_dir(path):
    """
    ensures the given path is a empty directory
    """
    if path.exists():
        rmtree(path, force=True)
    path.mkdir()


def rmtree(path, force=False):
    if force:
        # NOTE: ignore_errors might leave dead folders around.
        #       Python needs a rm -rf as a followup.
        shutil.rmtree(str(path), ignore_errors=True)
    else:
        shutil.rmtree(str(path))


def find_prefixed(root, prefix):
    """finds all elements in root that begin with the prefix, case insensitive"""
    l_prefix = prefix.lower()
    for x in root.iterdir():
        if x.name.lower().startswith(l_prefix):
            yield x


def extract_suffixes(iter, prefix):
    """
    :param iter: iterator over path names
    :param prefix: expected prefix of the path names
    :returns: the parts of the paths following the prefix
    """
    p_len = len(prefix)
    for p in iter:
        yield p.name[p_len:]


def find_suffixes(root, prefix):
    """combines find_prefixes and extract_suffixes
    """
    return extract_suffixes(find_prefixed(root, prefix), prefix)


def parse_num(maybe_num):
    """parses number path suffixes, returns -1 on error"""
    try:
        return int(maybe_num)
    except ValueError:
        return -1


if six.PY2:

    def _max(iterable, default):
        """needed due to python2.7 lacking the default argument for max"""
        return reduce(max, iterable, default)


else:
    _max = max


def _force_symlink(root, target, link_to):
    """helper to create the current symlink

    its full of race conditions that are reasonably ok to ignore
    for the contex of best effort linking to the latest testrun

    the presumption being thatin case of much parallelism
    the inaccuracy is going to be acceptable
    """
    current_symlink = root.joinpath(target)
    try:
        current_symlink.unlink()
    except OSError:
        pass
    try:
        current_symlink.symlink_to(link_to)
    except Exception:
        pass


def make_numbered_dir(root, prefix):
    """create a directory with a increased number as suffix for the given prefix"""
    for i in range(10):
        # try up to 10 times to create the folder
        max_existing = _max(map(parse_num, find_suffixes(root, prefix)), default=-1)
        new_number = max_existing + 1
        new_path = root.joinpath("{}{}".format(prefix, new_number))
        try:
            new_path.mkdir()
        except Exception:
            pass
        else:
            _force_symlink(root, prefix + "current", new_path)
            return new_path
    else:
        raise EnvironmentError(
            "could not create numbered dir with prefix "
            "{prefix} in {root} after 10 tries".format(prefix=prefix, root=root)
        )


def create_cleanup_lock(p):
    """crates a lock to prevent premature folder cleanup"""
    lock_path = get_lock_path(p)
    try:
        fd = os.open(str(lock_path), os.O_WRONLY | os.O_CREAT | os.O_EXCL, 0o644)
    except OSError as e:
        if e.errno == errno.EEXIST:
            six.raise_from(
                EnvironmentError("cannot create lockfile in {path}".format(path=p)), e
            )
        else:
            raise
    else:
        pid = os.getpid()
        spid = str(pid)
        if not isinstance(spid, six.binary_type):
            spid = spid.encode("ascii")
        os.write(fd, spid)
        os.close(fd)
        if not lock_path.is_file():
            raise EnvironmentError("lock path got renamed after sucessfull creation")
        return lock_path


def register_cleanup_lock_removal(lock_path, register=atexit.register):
    """registers a cleanup function for removing a lock, by default on atexit"""
    pid = os.getpid()

    def cleanup_on_exit(lock_path=lock_path, original_pid=pid):
        current_pid = os.getpid()
        if current_pid != original_pid:
            # fork
            return
        try:
            lock_path.unlink()
        except (OSError, IOError):
            pass

    return register(cleanup_on_exit)


def delete_a_numbered_dir(path):
    """removes a numbered directory"""
    create_cleanup_lock(path)
    parent = path.parent

    garbage = parent.joinpath("garbage-{}".format(uuid.uuid4()))
    path.rename(garbage)
    rmtree(garbage, force=True)


def ensure_deletable(path, consider_lock_dead_if_created_before):
    """checks if a lock exists and breaks it if its considered dead"""
    if path.is_symlink():
        return False
    lock = get_lock_path(path)
    if not lock.exists():
        return True
    try:
        lock_time = lock.stat().st_mtime
    except Exception:
        return False
    else:
        if lock_time < consider_lock_dead_if_created_before:
            lock.unlink()
            return True
        else:
            return False


def try_cleanup(path, consider_lock_dead_if_created_before):
    """tries to cleanup a folder if we can ensure its deletable"""
    if ensure_deletable(path, consider_lock_dead_if_created_before):
        delete_a_numbered_dir(path)


def cleanup_candidates(root, prefix, keep):
    """lists candidates for numbered directories to be removed - follows py.path"""
    max_existing = _max(map(parse_num, find_suffixes(root, prefix)), default=-1)
    max_delete = max_existing - keep
    paths = find_prefixed(root, prefix)
    paths, paths2 = itertools.tee(paths)
    numbers = map(parse_num, extract_suffixes(paths2, prefix))
    for path, number in zip(paths, numbers):
        if number <= max_delete:
            yield path


def cleanup_numbered_dir(root, prefix, keep, consider_lock_dead_if_created_before):
    """cleanup for lock driven numbered directories"""
    for path in cleanup_candidates(root, prefix, keep):
        try_cleanup(path, consider_lock_dead_if_created_before)
    for path in root.glob("garbage-*"):
        try_cleanup(path, consider_lock_dead_if_created_before)


def make_numbered_dir_with_cleanup(root, prefix, keep, lock_timeout):
    """creates a numbered dir with a cleanup lock and removes old ones"""
    e = None
    for i in range(10):
        try:
            p = make_numbered_dir(root, prefix)
            lock_path = create_cleanup_lock(p)
            register_cleanup_lock_removal(lock_path)
        except Exception as exc:
            e = exc
        else:
            consider_lock_dead_if_created_before = p.stat().st_mtime - lock_timeout
            cleanup_numbered_dir(
                root=root,
                prefix=prefix,
                keep=keep,
                consider_lock_dead_if_created_before=consider_lock_dead_if_created_before,
            )
            return p
    assert e is not None
    raise e


def resolve_from_str(input, root):
    assert not isinstance(input, Path), "would break on py2"
    root = Path(root)
    input = expanduser(input)
    input = expandvars(input)
    if isabs(input):
        return Path(input)
    else:
        return root.joinpath(input)


def fnmatch_ex(pattern, path):
    """FNMatcher port from py.path.common which works with PurePath() instances.

    The difference between this algorithm and PurePath.match() is that the latter matches "**" glob expressions
    for each part of the path, while this algorithm uses the whole path instead.

    For example:
        "tests/foo/bar/doc/test_foo.py" matches pattern "tests/**/doc/test*.py" with this algorithm, but not with
        PurePath.match().

    This algorithm was ported to keep backward-compatibility with existing settings which assume paths match according
    this logic.

    References:
    * https://bugs.python.org/issue29249
    * https://bugs.python.org/issue34731
    """
    path = PurePath(path)
    iswin32 = sys.platform.startswith("win")

    if iswin32 and sep not in pattern and posix_sep in pattern:
        # Running on Windows, the pattern has no Windows path separators,
        # and the pattern has one or more Posix path separators. Replace
        # the Posix path separators with the Windows path separator.
        pattern = pattern.replace(posix_sep, sep)

    if sep not in pattern:
        name = path.name
    else:
        name = six.text_type(path)
    return fnmatch.fnmatch(name, pattern)<|MERGE_RESOLUTION|>--- conflicted
+++ resolved
@@ -5,7 +5,6 @@
 import operator
 import os
 import shutil
-import stat
 import sys
 import uuid
 from functools import reduce
@@ -14,13 +13,9 @@
 from os.path import isabs
 from os.path import sep
 from posixpath import sep as posix_sep
-<<<<<<< HEAD
-import fnmatch
-=======
 
 import six
 from six.moves import map
->>>>>>> 041044ee
 
 from .compat import PY36
 
