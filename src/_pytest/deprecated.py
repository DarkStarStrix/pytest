"""
This module contains deprecation messages and bits of code used elsewhere in the codebase
that is planned to be removed in the next pytest release.

Keeping it in a central location makes it easy to track what is deprecated and should
be removed when the time comes.

All constants defined in this module should be either PytestWarning instances or UnformattedWarning
in case of warnings which need to format their messages.
"""
from __future__ import absolute_import
from __future__ import division
from __future__ import print_function

from _pytest.warning_types import PytestDeprecationWarning
from _pytest.warning_types import RemovedInPytest4Warning
from _pytest.warning_types import UnformattedWarning


YIELD_TESTS = "yield tests were removed in pytest 4.0 - {name} will be ignored"


FIXTURE_FUNCTION_CALL = UnformattedWarning(
    RemovedInPytest4Warning,
    'Fixture "{name}" called directly. Fixtures are not meant to be called directly, '
    "are created automatically when test functions request them as parameters. "
    "See https://docs.pytest.org/en/latest/fixture.html for more information.",
)

FIXTURE_NAMED_REQUEST = PytestDeprecationWarning(
    "'request' is a reserved name for fixtures and will raise an error in future versions"
)

CFG_PYTEST_SECTION = UnformattedWarning(
    RemovedInPytest4Warning,
    "[pytest] section in {filename} files is deprecated, use [tool:pytest] instead.",
)

GETFUNCARGVALUE = RemovedInPytest4Warning(
    "getfuncargvalue is deprecated, use getfixturevalue"
)

RAISES_MESSAGE_PARAMETER = PytestDeprecationWarning(
    "The 'message' parameter is deprecated.\n"
    "(did you mean to use `match='some regex'` to check the exception message?)\n"
    "Please comment on https://github.com/pytest-dev/pytest/issues/3974 "
    "if you have concerns about removal of this parameter."
)

RESULT_LOG = PytestDeprecationWarning(
    "--result-log is deprecated and scheduled for removal in pytest 5.0.\n"
    "See https://docs.pytest.org/en/latest/deprecations.html#result-log-result-log for more information."
)

MARK_INFO_ATTRIBUTE = RemovedInPytest4Warning(
    "MarkInfo objects are deprecated as they contain merged marks which are hard to deal with correctly.\n"
    "Please use node.get_closest_marker(name) or node.iter_markers(name).\n"
    "Docs: https://docs.pytest.org/en/latest/mark.html#updating-code"
)

MARK_PARAMETERSET_UNPACKING = RemovedInPytest4Warning(
    "Applying marks directly to parameters is deprecated,"
    " please use pytest.param(..., marks=...) instead.\n"
    "For more details, see: https://docs.pytest.org/en/latest/parametrize.html"
)

RAISES_EXEC = PytestDeprecationWarning(
    "raises(..., 'code(as_a_string)') is deprecated, use the context manager form or use `exec()` directly\n\n"
    "See https://docs.pytest.org/en/latest/deprecations.html#raises-warns-exec"
)
WARNS_EXEC = PytestDeprecationWarning(
    "warns(..., 'code(as_a_string)') is deprecated, use the context manager form or use `exec()` directly.\n\n"
    "See https://docs.pytest.org/en/latest/deprecations.html#raises-warns-exec"
)

<<<<<<< HEAD
RECORD_XML_PROPERTY = RemovedInPytest4Warning(
    'Fixture renamed from "record_xml_property" to "record_property" as user '
    "properties are now available to all reporters.\n"
    '"record_xml_property" is now deprecated.'
)

PLUGIN_MANAGER_ADDHOOKS = PytestDeprecationWarning(
    "use pluginmanager.add_hookspecs instead of deprecated addhooks() method."
)

COLLECTOR_MAKEITEM = RemovedInPytest4Warning(
    "pycollector makeitem was removed as it is an accidentially leaked internal api"
)
=======
>>>>>>> 75e93e51

PYTEST_PLUGINS_FROM_NON_TOP_LEVEL_CONFTEST = RemovedInPytest4Warning(
    "Defining pytest_plugins in a non-top-level conftest is deprecated, "
    "because it affects the entire directory tree in a non-explicit way.\n"
    "Please move it to the top level conftest file instead."
)

PYTEST_CONFIG_GLOBAL = PytestDeprecationWarning(
    "the `pytest.config` global is deprecated.  Please use `request.config` "
    "or `pytest_configure` (if you're a pytest plugin) instead."
)

PYTEST_ENSURETEMP = RemovedInPytest4Warning(
    "pytest/tmpdir_factory.ensuretemp is deprecated, \n"
    "please use the tmp_path fixture or tmp_path_factory.mktemp"
)

PYTEST_LOGWARNING = PytestDeprecationWarning(
    "pytest_logwarning is deprecated, no longer being called, and will be removed soon\n"
    "please use pytest_warning_captured instead"
)<|MERGE_RESOLUTION|>--- conflicted
+++ resolved
@@ -73,23 +73,6 @@
     "See https://docs.pytest.org/en/latest/deprecations.html#raises-warns-exec"
 )
 
-<<<<<<< HEAD
-RECORD_XML_PROPERTY = RemovedInPytest4Warning(
-    'Fixture renamed from "record_xml_property" to "record_property" as user '
-    "properties are now available to all reporters.\n"
-    '"record_xml_property" is now deprecated.'
-)
-
-PLUGIN_MANAGER_ADDHOOKS = PytestDeprecationWarning(
-    "use pluginmanager.add_hookspecs instead of deprecated addhooks() method."
-)
-
-COLLECTOR_MAKEITEM = RemovedInPytest4Warning(
-    "pycollector makeitem was removed as it is an accidentially leaked internal api"
-)
-=======
->>>>>>> 75e93e51
-
 PYTEST_PLUGINS_FROM_NON_TOP_LEVEL_CONFTEST = RemovedInPytest4Warning(
     "Defining pytest_plugins in a non-top-level conftest is deprecated, "
     "because it affects the entire directory tree in a non-explicit way.\n"
