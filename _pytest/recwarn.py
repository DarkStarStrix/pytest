""" recording warnings during test function execution. """

import inspect
import py
import sys
import warnings
import pytest


@pytest.yield_fixture
def recwarn(request):
    """Return a WarningsRecorder instance that provides these methods:

    * ``pop(category=None)``: return last warning matching the category.
    * ``clear()``: clear list of warnings

    See http://docs.python.org/library/warnings.html for information
    on warning categories.
    """
    wrec = WarningsRecorder()
    with wrec:
        warnings.simplefilter('default')
        yield wrec


def pytest_namespace():
    return {'deprecated_call': deprecated_call,
            'warns': warns}


<<<<<<< HEAD
def deprecated_call(func=None, *args, **kwargs):
    """Assert that ``func(*args, **kwargs)`` triggers a DeprecationWarning.

    This function can be used as a context manager::

        >>> with deprecated_call():
        ...    myobject.deprecated_method()
    """
    if not func:
        return WarningsChecker(expected_warning=DeprecationWarning)

    wrec = WarningsRecorder()
    with wrec:
        warnings.simplefilter('always')  # ensure all warnings are triggered
=======
def deprecated_call(func, *args, **kwargs):
    """ assert that calling ``func(*args, **kwargs)`` triggers a
    ``DeprecationWarning`` or ``PendingDeprecationWarning``.

    Note: we cannot use WarningsRecorder here because it is still subject
    to the mechanism that prevents warnings of the same type from being
    triggered twice for the same module. See #1190.
    """
    categories = []

    def warn_explicit(message, category, *args, **kwargs):
        categories.append(category)
        old_warn_explicit(message, category, *args, **kwargs)

    def warn(message, category=None, **kwargs):
        if isinstance(message, Warning):
            categories.append(message.__class__)
        else:
            categories.append(category)
        old_warn(message, category, *args, **kwargs)

    old_warn = warnings.warn
    old_warn_explicit = warnings.warn_explicit
    warnings.warn_explicit = warn_explicit
    warnings.warn = warn
    try:
>>>>>>> ffa57253
        ret = func(*args, **kwargs)
    finally:
        warnings.warn_explicit = old_warn_explicit
        warnings.warn = old_warn
    deprecation_categories = (DeprecationWarning, PendingDeprecationWarning)
    if not any(issubclass(c, deprecation_categories) for c in categories):
        __tracebackhide__ = True
        raise AssertionError("%r did not produce DeprecationWarning" % (func,))
    return ret


def warns(expected_warning, *args, **kwargs):
    """Assert that code raises a particular class of warning.

    Specifically, the input @expected_warning can be a warning class or
    tuple of warning classes, and the code must return that warning
    (if a single class) or one of those warnings (if a tuple).

    This helper produces a list of ``warnings.WarningMessage`` objects,
    one for each warning raised.

    This function can be used as a context manager, or any of the other ways
    ``pytest.raises`` can be used::

        >>> with warns(RuntimeWarning):
        ...    warnings.warn("my warning", RuntimeWarning)
    """
    wcheck = WarningsChecker(expected_warning)
    if not args:
        return wcheck
    elif isinstance(args[0], str):
        code, = args
        assert isinstance(code, str)
        frame = sys._getframe(1)
        loc = frame.f_locals.copy()
        loc.update(kwargs)

        with wcheck:
            code = py.code.Source(code).compile()
            py.builtin.exec_(code, frame.f_globals, loc)
    else:
        func = args[0]
        with wcheck:
            return func(*args[1:], **kwargs)


class RecordedWarning(object):
    def __init__(self, message, category, filename, lineno, file, line):
        self.message = message
        self.category = category
        self.filename = filename
        self.lineno = lineno
        self.file = file
        self.line = line


class WarningsRecorder(object):
    """A context manager to record raised warnings.

    Adapted from `warnings.catch_warnings`.
    """

    def __init__(self, module=None):
        self._module = sys.modules['warnings'] if module is None else module
        self._entered = False
        self._list = []

    @property
    def list(self):
        """The list of recorded warnings."""
        return self._list

    def __getitem__(self, i):
        """Get a recorded warning by index."""
        return self._list[i]

    def __iter__(self):
        """Iterate through the recorded warnings."""
        return iter(self._list)

    def __len__(self):
        """The number of recorded warnings."""
        return len(self._list)

    def pop(self, cls=Warning):
        """Pop the first recorded warning, raise exception if not exists."""
        for i, w in enumerate(self._list):
            if issubclass(w.category, cls):
                return self._list.pop(i)
        __tracebackhide__ = True
        raise AssertionError("%r not found in warning list" % cls)

    def clear(self):
        """Clear the list of recorded warnings."""
        self._list[:] = []

    def __enter__(self):
        if self._entered:
            __tracebackhide__ = True
            raise RuntimeError("Cannot enter %r twice" % self)
        self._entered = True
        self._filters = self._module.filters
        self._module.filters = self._filters[:]
        self._showwarning = self._module.showwarning

        def showwarning(message, category, filename, lineno,
                        file=None, line=None):
            self._list.append(RecordedWarning(
                message, category, filename, lineno, file, line))

            # still perform old showwarning functionality
            self._showwarning(
                message, category, filename, lineno, file=file, line=line)

        self._module.showwarning = showwarning

        # allow the same warning to be raised more than once

        self._module.simplefilter('always')
        return self

    def __exit__(self, *exc_info):
        if not self._entered:
            __tracebackhide__ = True
            raise RuntimeError("Cannot exit %r without entering first" % self)
        self._module.filters = self._filters
        self._module.showwarning = self._showwarning


class WarningsChecker(WarningsRecorder):
    def __init__(self, expected_warning=None, module=None):
        super(WarningsChecker, self).__init__(module=module)

        msg = ("exceptions must be old-style classes or "
               "derived from Warning, not %s")
        if isinstance(expected_warning, tuple):
            for exc in expected_warning:
                if not inspect.isclass(exc):
                    raise TypeError(msg % type(exc))
        elif inspect.isclass(expected_warning):
            expected_warning = (expected_warning,)
        elif expected_warning is not None:
            raise TypeError(msg % type(expected_warning))

        self.expected_warning = expected_warning

    def __exit__(self, *exc_info):
        super(WarningsChecker, self).__exit__(*exc_info)

        # only check if we're not currently handling an exception
        if all(a is None for a in exc_info):
            if self.expected_warning is not None:
                if not any(r.category in self.expected_warning for r in self):
                    __tracebackhide__ = True
                    pytest.fail("DID NOT WARN")<|MERGE_RESOLUTION|>--- conflicted
+++ resolved
@@ -28,30 +28,22 @@
             'warns': warns}
 
 
-<<<<<<< HEAD
 def deprecated_call(func=None, *args, **kwargs):
-    """Assert that ``func(*args, **kwargs)`` triggers a DeprecationWarning.
+    """ assert that calling ``func(*args, **kwargs)`` triggers a
+    ``DeprecationWarning`` or ``PendingDeprecationWarning``.
 
     This function can be used as a context manager::
 
         >>> with deprecated_call():
         ...    myobject.deprecated_method()
-    """
-    if not func:
-        return WarningsChecker(expected_warning=DeprecationWarning)
-
-    wrec = WarningsRecorder()
-    with wrec:
-        warnings.simplefilter('always')  # ensure all warnings are triggered
-=======
-def deprecated_call(func, *args, **kwargs):
-    """ assert that calling ``func(*args, **kwargs)`` triggers a
-    ``DeprecationWarning`` or ``PendingDeprecationWarning``.
 
     Note: we cannot use WarningsRecorder here because it is still subject
     to the mechanism that prevents warnings of the same type from being
     triggered twice for the same module. See #1190.
     """
+    if not func:
+        return WarningsChecker(expected_warning=DeprecationWarning)
+
     categories = []
 
     def warn_explicit(message, category, *args, **kwargs):
@@ -70,7 +62,6 @@
     warnings.warn_explicit = warn_explicit
     warnings.warn = warn
     try:
->>>>>>> ffa57253
         ret = func(*args, **kwargs)
     finally:
         warnings.warn_explicit = old_warn_explicit
