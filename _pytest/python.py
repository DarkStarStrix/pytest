--- conflicted
+++ resolved
@@ -841,19 +841,13 @@
         ids = idmaker(argnames, parameters, idfn, ids, self.config)
         newcalls = []
         for callspec in self._calls or [CallSpec2(self)]:
-<<<<<<< HEAD
             elements = zip(ids, parameters, count())
             for a_id, param, param_index in elements:
-                assert len(param.values) == len(argnames)
-=======
-            elements = zip(ids, argvalues, newkeywords, count())
-            for a_id, valset, keywords, param_index in elements:
-                if len(valset) != len(argnames):
+                if len(param.values) != len(argnames):
                     raise ValueError(
                         'In "parametrize" the number of values ({0}) must be '
                         'equal to the number of names ({1})'.format(
-                            valset, argnames))
->>>>>>> 3fc917a2
+                            param.values, argnames))
                 newcallspec = callspec.copy(self)
                 newcallspec.setmulti(valtypes, argnames, param.values, a_id,
                                      param.deprecated_arg_dict, scopenum, param_index)
