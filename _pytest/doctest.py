--- conflicted
+++ resolved
@@ -70,13 +70,9 @@
     def setup(self):
         if self.dtest is not None:
             self.fixture_request = _setup_fixtures(self)
-<<<<<<< HEAD
-            globs = dict(getfixture=self.fixture_request.getfuncargvalue)
+            globs = dict(getfixture=self.fixture_request.getfixturevalue)
             for name, value in self.fixture_request.getfuncargvalue('doctest_namespace').items():
                 globs[name] = value
-=======
-            globs = dict(getfixture=self.fixture_request.getfixturevalue)
->>>>>>> cc0920ce
             self.dtest.globs.update(globs)
 
     def runtest(self):
