--- conflicted
+++ resolved
@@ -497,15 +497,11 @@
 def pytest_logwarning(message, code, nodeid, fslocation):
     """ process a warning specified by a message, a code string,
     a nodeid and fslocation (both of which may be None
-<<<<<<< HEAD
-    if the warning is not tied to a particular node/location)."""
-=======
-    if the warning is not tied to a partilar node/location).
+    if the warning is not tied to a particular node/location).
 
     .. note::
         This hook is incompatible with ``hookwrapper=True``.
     """
->>>>>>> 3bc7ced9
 
 # -------------------------------------------------------------------------
 # doctest hooks
