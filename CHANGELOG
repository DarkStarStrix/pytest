2.6.0
-----------------------------------

<<<<<<< HEAD
- Cache exceptions from fixtures according to their scope (issue 467).
=======
- fix issue537: Avoid importing old assertion reinterpretation code by default.

- fix issue364: shorten and enhance tracebacks representation by default.  
  The new "--tb=auto" option (default) will only display long tracebacks
  for the first and last entry.  You can get the old behaviour of printing
  all entries as long entries with "--tb=long".  Also short entries by
  default are now printed very similarly to "--tb=native" ones.
>>>>>>> 7b630d90

- fix issue514: teach assertion reinterpretation about private class attributes

- change -v output to include full node IDs of tests.  Users can copy
  a node ID from a test run, including line number, and use it as a
  positional argument in order to run only a single test.

- fix issue 475: fail early and comprehensible if calling
  pytest.raises with wrong exception type.

- fix issue516: tell in getting-started about current dependencies.

- cleanup setup.py a bit and specify supported versions. Thanks Jurko
  Gospodnetic for the PR.

- change XPASS colour to yellow rather then red when tests are run
  with -v.

- fix issue473: work around mock putting an unbound method into a class
  dict when double-patching.

- fix issue498: if a fixture finalizer fails, make sure that 
  the fixture is still invalidated.

- fix issue453: the result of the pytest_assertrepr_compare hook now gets
  it's newlines escaped so that format_exception does not blow up.

- internal new warning system: pytest will now produce warnings when
  it detects oddities in your test collection or execution.  
  Warnings are ultimately sent to a new pytest_logwarning hook which is
  currently only implemented by the terminal plugin which displays
  warnings in the summary line and shows more details when -rw (report on
  warnings) is specified.

- change skips into warnings for test classes with an __init__ and
  callables in test modules which look like a test but are not functions.

- fix issue436: improved finding of initial conftest files from command
  line arguments by using the result of parse_known_args rather than
  the previous flaky heuristics.  Thanks Marc Abramowitz for tests
  and initial fixing approaches in this area.

- fix issue #479: properly handle nose/unittest(2) SkipTest exceptions
  during collection/loading of test modules.  Thanks to Marc Schlaich
  for the complete PR.

- fix issue490: include pytest_load_initial_conftests in documentation
  and improve docstring.

- fix issue472: clarify that ``pytest.config.getvalue()`` cannot work
  if it's triggered ahead of command line parsing.

- merge PR123: improved integration with mock.patch decorator on tests.

- fix issue412: messing with stdout/stderr FD-level streams is now
  captured without crashes.

- fix issue483: trial/py33 works now properly.  Thanks Daniel Grana for PR.

- improve example for pytest integration with "python setup.py test"
  which now has a generic "-a" or "--pytest-args" option where you
  can pass additional options as a quoted string.  Thanks Trevor Bekolay.

- simplified internal capturing mechanism and made it more robust
  against tests or setups changing FD1/FD2, also better integrated
  now with pytest.pdb() in single tests.

- improvements to pytest's own test-suite leakage detection, courtesy of PRs
  from Marc Abramowitz

- fix issue492: avoid leak in test_writeorg.  Thanks Marc Abramowitz.

- fix issue493: don't run tests in doc directory with ``python setup.py test`` 
  (use tox -e doctesting for that)

- fix issue486: better reporting and handling of early conftest loading failures

- some cleanup and simplification of internal conftest handling.

- work a bit harder to break reference cycles when catching exceptions.
  Thanks Jurko Gospodnetic.

- fix issue443: fix skip examples to use proper comparison.  Thanks Alex
  Groenholm.

- support nose-style ``__test__`` attribute on modules, classes and
  functions, including unittest-style Classes.  If set to False, the 
  test will not be collected.  

- fix issue512: show "<notset>" for arguments which might not be set
  in monkeypatch plugin.  Improves output in documentation.

- avoid importing "py.test" (an old alias module for "pytest")

2.5.2
-----------------------------------

- fix issue409 -- better interoperate with cx_freeze by not
  trying to import from collections.abc which causes problems 
  for py27/cx_freeze.  Thanks Wolfgang L. for reporting and tracking it down.

- fixed docs and code to use "pytest" instead of "py.test" almost everywhere.
  Thanks Jurko Gospodnetic for the complete PR.  

- fix issue425: mention at end of "py.test -h" that --markers
  and --fixtures work according to specified test path (or current dir)

- fix issue413: exceptions with unicode attributes are now printed
  correctly also on python2 and with pytest-xdist runs. (the fix
  requires py-1.4.20)

- copy, cleanup and integrate py.io capture
  from pylib 1.4.20.dev2 (rev 13d9af95547e)
  
- address issue416: clarify docs as to conftest.py loading semantics

- fix issue429: comparing byte strings with non-ascii chars in assert
  expressions now work better.  Thanks Floris Bruynooghe.

- make capfd/capsys.capture private, its unused and shouldnt be exposed


2.5.1
-----------------------------------

- merge new documentation styling PR from Tobias Bieniek.

- fix issue403: allow parametrize of multiple same-name functions within
  a collection node.  Thanks Andreas Kloeckner and Alex Gaynor for reporting
  and analysis.

- Allow parameterized fixtures to specify the ID of the parameters by
  adding an ids argument to pytest.fixture() and pytest.yield_fixture().
  Thanks Floris Bruynooghe. 

- fix issue404 by always using the binary xml escape in the junitxml
  plugin.  Thanks Ronny Pfannschmidt.

- fix issue407: fix addoption docstring to point to argparse instead of
  optparse. Thanks Daniel D. Wright.



2.5.0
-----------------------------------

- dropped python2.5 from automated release testing of pytest itself
  which means it's probably going to break soon (but still works
  with this release we believe).

- simplified and fixed implementation for calling finalizers when
  parametrized fixtures or function arguments are involved.  finalization
  is now performed lazily at setup time instead of in the "teardown phase".
  While this might sound odd at first, it helps to ensure that we are
  correctly handling setup/teardown even in complex code.  User-level code
  should not be affected unless it's implementing the pytest_runtest_teardown
  hook and expecting certain fixture instances are torn down within (very
  unlikely and would have been unreliable anyway).

- PR90: add --color=yes|no|auto option to force terminal coloring
  mode ("auto" is default).  Thanks Marc Abramowitz.

- fix issue319 - correctly show unicode in assertion errors.  Many
  thanks to Floris Bruynooghe for the complete PR.  Also means
  we depend on py>=1.4.19 now.

- fix issue396 - correctly sort and finalize class-scoped parametrized
  tests independently from number of methods on the class.

- refix issue323 in a better way -- parametrization should now never
  cause Runtime Recursion errors because the underlying algorithm
  for re-ordering tests per-scope/per-fixture is not recursive
  anymore (it was tail-call recursive before which could lead
  to problems for more than >966 non-function scoped parameters).

- fix issue290 - there is preliminary support now for parametrizing
  with repeated same values (sometimes useful to to test if calling
  a second time works as with the first time).

- close issue240 - document precisely how pytest module importing
  works, discuss the two common test directory layouts, and how it
  interacts with PEP420-namespace packages.

- fix issue246 fix finalizer order to be LIFO on independent fixtures
  depending on a parametrized higher-than-function scoped fixture.
  (was quite some effort so please bear with the complexity of this sentence :)
  Thanks Ralph Schmitt for the precise failure example.

- fix issue244 by implementing special index for parameters to only use
  indices for paramentrized test ids

- fix issue287 by running all finalizers but saving the exception
  from the first failing finalizer and re-raising it so teardown will
  still have failed.  We reraise the first failing exception because
  it might be the cause for other finalizers to fail.

- fix ordering when mock.patch or other standard decorator-wrappings
  are used with test methods.  This fixues issue346 and should
  help with random "xdist" collection failures.  Thanks to
  Ronny Pfannschmidt and Donald Stufft for helping to isolate it.

- fix issue357 - special case "-k" expressions to allow for
  filtering with simple strings that are not valid python expressions.
  Examples: "-k 1.3" matches all tests parametrized with 1.3.
  "-k None" filters all tests that have "None" in their name
  and conversely "-k 'not None'".
  Previously these examples would raise syntax errors.

- fix issue384 by removing the trial support code
  since the unittest compat enhancements allow
  trial to handle it on its own

- don't hide an ImportError when importing a plugin produces one.
  fixes issue375.

- fix issue275 - allow usefixtures and autouse fixtures
  for running doctest text files.

- fix issue380 by making --resultlog only rely on longrepr instead
  of the "reprcrash" attribute which only exists sometimes.

- address issue122: allow @pytest.fixture(params=iterator) by exploding
  into a list early on.

- fix pexpect-3.0 compatibility for pytest's own tests.
  (fixes issue386)

- allow nested parametrize-value markers, thanks James Lan for the PR.

- fix unicode handling with new monkeypatch.setattr(import_path, value)
  API.  Thanks Rob Dennis.  Fixes issue371.

- fix unicode handling with junitxml, fixes issue368.

- In assertion rewriting mode on Python 2, fix the detection of coding
  cookies. See issue #330.

- make "--runxfail" turn imperative pytest.xfail calls into no ops
  (it already did neutralize pytest.mark.xfail markers)

- refine pytest / pkg_resources interactions: The AssertionRewritingHook
  PEP302 compliant loader now registers itself with setuptools/pkg_resources
  properly so that the pkg_resources.resource_stream method works properly.
  Fixes issue366.  Thanks for the investigations and full PR to Jason R. Coombs.

- pytestconfig fixture is now session-scoped as it is the same object during the
  whole test run.  Fixes issue370.

- avoid one surprising case of marker malfunction/confusion::

      @pytest.mark.some(lambda arg: ...)
      def test_function():

  would not work correctly because pytest assumes @pytest.mark.some
  gets a function to be decorated already.  We now at least detect if this
  arg is an lambda and thus the example will work.  Thanks Alex Gaynor
  for bringing it up.

- xfail a test on pypy that checks wrong encoding/ascii (pypy does
  not error out). fixes issue385.

- internally make varnames() deal with classes's __init__,
  although it's not needed by pytest itself atm.  Also
  fix caching.  Fixes issue376.

- fix issue221 - handle importing of namespace-package with no
  __init__.py properly.

- refactor internal FixtureRequest handling to avoid monkeypatching.
  One of the positive user-facing effects is that the "request" object
  can now be used in closures.

- fixed version comparison in pytest.importskip(modname, minverstring)

- fix issue377 by clarifying in the nose-compat docs that pytest
  does not duplicate the unittest-API into the "plain" namespace.

- fix verbose reporting for @mock'd test functions

v2.4.2
-----------------------------------

- on Windows require colorama and a newer py lib so that py.io.TerminalWriter()
  now uses colorama instead of its own ctypes hacks. (fixes issue365)
  thanks Paul Moore for bringing it up.

- fix "-k" matching of tests where "repr" and "attr" and other names would
  cause wrong matches because of an internal implementation quirk
  (don't ask) which is now properly implemented. fixes issue345.

- avoid tmpdir fixture to create too long filenames especially
  when parametrization is used (issue354)

- fix pytest-pep8 and pytest-flakes / pytest interactions
  (collection names in mark plugin was assuming an item always
  has a function which is not true for those plugins etc.)
  Thanks Andi Zeidler.

- introduce node.get_marker/node.add_marker API for plugins
  like pytest-pep8 and pytest-flakes to avoid the messy
  details of the node.keywords  pseudo-dicts.  Adapated
  docs.

- remove attempt to "dup" stdout at startup as it's icky.
  the normal capturing should catch enough possibilities
  of tests messing up standard FDs.

- add pluginmanager.do_configure(config) as a link to
  config.do_configure() for plugin-compatibility

v2.4.1
-----------------------------------

- When using parser.addoption() unicode arguments to the
  "type" keyword should also be converted to the respective types.
  thanks Floris Bruynooghe, @dnozay. (fixes issue360 and issue362)

- fix dotted filename completion when using argcomplete
  thanks Anthon van der Neuth. (fixes issue361)

- fix regression when a 1-tuple ("arg",) is used for specifying
  parametrization (the values of the parametrization were passed
  nested in a tuple).  Thanks Donald Stufft.

- merge doc typo fixes, thanks Andy Dirnberger

v2.4
-----------------------------------

known incompatibilities:

- if calling --genscript from python2.7 or above, you only get a
  standalone script which works on python2.7 or above.  Use Python2.6
  to also get a python2.5 compatible version.

- all xunit-style teardown methods (nose-style, pytest-style,
  unittest-style) will not be called if the corresponding setup method failed,
  see issue322 below.

- the pytest_plugin_unregister hook wasn't ever properly called
  and there is no known implementation of the hook - so it got removed.

- pytest.fixture-decorated functions cannot be generators (i.e. use
  yield) anymore.  This change might be reversed in 2.4.1 if it causes
  unforeseen real-life issues.  However, you can always write and return
  an inner function/generator and change the fixture consumer to iterate
  over the returned generator.  This change was done in lieu of the new
  ``pytest.yield_fixture`` decorator, see below.

new features:

- experimentally introduce a new ``pytest.yield_fixture`` decorator
  which accepts exactly the same parameters as pytest.fixture but
  mandates a ``yield`` statement instead of a ``return statement`` from
  fixture functions.  This allows direct integration with "with-style"
  context managers in fixture functions and generally avoids registering
  of finalization callbacks in favour of treating the "after-yield" as
  teardown code.  Thanks Andreas Pelme, Vladimir Keleshev, Floris
  Bruynooghe, Ronny Pfannschmidt and many others for discussions.

- allow boolean expression directly with skipif/xfail
  if a "reason" is also specified.  Rework skipping documentation
  to recommend "condition as booleans" because it prevents surprises
  when importing markers between modules.  Specifying conditions
  as strings will remain fully supported.

- reporting: color the last line red or green depending if
  failures/errors occured or everything passed.  thanks Christian
  Theunert.

- make "import pdb ; pdb.set_trace()" work natively wrt capturing (no
  "-s" needed anymore), making ``pytest.set_trace()`` a mere shortcut.

- fix issue181: --pdb now also works on collect errors (and
  on internal errors) .  This was implemented by a slight internal
  refactoring and the introduction of a new hook
  ``pytest_exception_interact`` hook (see next item).

- fix issue341: introduce new experimental hook for IDEs/terminals to
  intercept debugging: ``pytest_exception_interact(node, call, report)``.

- new monkeypatch.setattr() variant to provide a shorter
  invocation for patching out classes/functions from modules:

     monkeypatch.setattr("requests.get", myfunc)

  will replace the "get" function of the "requests" module with ``myfunc``.

- fix issue322: tearDownClass is not run if setUpClass failed. Thanks
  Mathieu Agopian for the initial fix.  Also make all of pytest/nose
  finalizer mimick the same generic behaviour: if a setupX exists and
  fails, don't run teardownX.  This internally introduces a new method
  "node.addfinalizer()" helper which can only be called during the setup
  phase of a node.

- simplify pytest.mark.parametrize() signature: allow to pass a
  CSV-separated string to specify argnames.  For example:
  ``pytest.mark.parametrize("input,expected",  [(1,2), (2,3)])``
  works as well as the previous:
  ``pytest.mark.parametrize(("input", "expected"), ...)``.

- add support for setUpModule/tearDownModule detection, thanks Brian Okken.

- integrate tab-completion on options through use of "argcomplete".
  Thanks Anthon van der Neut for the PR.

- change option names to be hyphen-separated long options but keep the
  old spelling backward compatible.  py.test -h will only show the
  hyphenated version, for example "--collect-only" but "--collectonly"
  will remain valid as well (for backward-compat reasons).  Many thanks to
  Anthon van der Neut for the implementation and to Hynek Schlawack for
  pushing us.

- fix issue 308 - allow to mark/xfail/skip individual parameter sets
  when parametrizing.  Thanks Brianna Laugher.

- call new experimental pytest_load_initial_conftests hook to allow
  3rd party plugins to do something before a conftest is loaded.

Bug fixes:

- fix issue358 - capturing options are now parsed more properly
  by using a new parser.parse_known_args method.

- pytest now uses argparse instead of optparse (thanks Anthon) which
  means that "argparse" is added as a dependency if installing into python2.6
  environments or below.

- fix issue333: fix a case of bad unittest/pytest hook interaction.

- PR27: correctly handle nose.SkipTest during collection.  Thanks
  Antonio Cuni, Ronny Pfannschmidt.

- fix issue355: junitxml puts name="pytest" attribute to testsuite tag.

- fix issue336: autouse fixture in plugins should work again.

- fix issue279: improve object comparisons on assertion failure
  for standard datatypes and recognise collections.abc.  Thanks to
  Brianna Laugher and Mathieu Agopian.

- fix issue317: assertion rewriter support for the is_package method

- fix issue335: document py.code.ExceptionInfo() object returned
  from pytest.raises(), thanks Mathieu Agopian.

- remove implicit distribute_setup support from setup.py.

- fix issue305: ignore any problems when writing pyc files.

- SO-17664702: call fixture finalizers even if the fixture function
  partially failed (finalizers would not always be called before)

- fix issue320 - fix class scope for fixtures when mixed with
  module-level functions.  Thanks Anatloy Bubenkoff.

- you can specify "-q" or "-qq" to get different levels of "quieter"
  reporting (thanks Katarzyna Jachim)

- fix issue300 - Fix order of conftest loading when starting py.test
  in a subdirectory.

- fix issue323 - sorting of many module-scoped arg parametrizations

- make sessionfinish hooks execute with the same cwd-context as at
  session start (helps fix plugin behaviour which write output files
  with relative path such as pytest-cov)

- fix issue316 - properly reference collection hooks in docs

- fix issue 306 - cleanup of -k/-m options to only match markers/test
  names/keywords respectively.  Thanks Wouter van Ackooy.

- improved doctest counting for doctests in python modules --
  files without any doctest items will not show up anymore
  and doctest examples are counted as separate test items.
  thanks Danilo Bellini.

- fix issue245 by depending on the released py-1.4.14
  which fixes py.io.dupfile to work with files with no
  mode. Thanks Jason R. Coombs.

- fix junitxml generation when test output contains control characters,
  addressing issue267, thanks Jaap Broekhuizen

- fix issue338: honor --tb style for setup/teardown errors as well.  Thanks Maho.

- fix issue307 - use yaml.safe_load in example, thanks Mark Eichin.

- better parametrize error messages, thanks Brianna Laugher

- pytest_terminal_summary(terminalreporter) hooks can now use
  ".section(title)" and ".line(msg)" methods to print extra
  information at the end of a test run.

v2.3.5
-----------------------------------

- fix issue169: respect --tb=style with setup/teardown errors as well.

- never consider a fixture function for test function collection

- allow re-running of test items / helps to fix pytest-reruntests plugin
  and also help to keep less fixture/resource references alive

- put captured stdout/stderr into junitxml output even for passing tests
  (thanks Adam Goucher)

- Issue 265 - integrate nose setup/teardown with setupstate
  so it doesnt try to teardown if it did not setup

- issue 271 - dont write junitxml on slave nodes

- Issue 274 - dont try to show full doctest example
  when doctest does not know the example location

- issue 280 - disable assertion rewriting on buggy CPython 2.6.0

- inject "getfixture()" helper to retrieve fixtures from doctests,
  thanks Andreas Zeidler

- issue 259 - when assertion rewriting, be consistent with the default
  source encoding of ASCII on Python 2

- issue 251 - report a skip instead of ignoring classes with init

- issue250 unicode/str mixes in parametrization names and values now works

- issue257, assertion-triggered compilation of source ending in a
  comment line doesn't blow up in python2.5 (fixed through py>=1.4.13.dev6)

- fix --genscript option to generate standalone scripts that also
  work with python3.3 (importer ordering)

- issue171 - in assertion rewriting, show the repr of some
  global variables

- fix option help for "-k"

- move long description of distribution into README.rst

- improve docstring for metafunc.parametrize()

- fix bug where using capsys with pytest.set_trace() in a test
  function would break when looking at capsys.readouterr()

- allow to specify prefixes starting with "_" when
  customizing python_functions test discovery. (thanks Graham Horler)

- improve PYTEST_DEBUG tracing output by puting
  extra data on a new lines with additional indent

- ensure OutcomeExceptions like skip/fail have initialized exception attributes

- issue 260 - don't use nose special setup on plain unittest cases

- fix issue134 - print the collect errors that prevent running specified test items

- fix issue266 - accept unicode in MarkEvaluator expressions

v2.3.4
-----------------------------------

- yielded test functions will now have autouse-fixtures active but
  cannot accept fixtures as funcargs - it's anyway recommended to
  rather use the post-2.0 parametrize features instead of yield, see:
  http://pytest.org/latest/example/parametrize.html
- fix autouse-issue where autouse-fixtures would not be discovered
  if defined in a a/conftest.py file and tests in a/tests/test_some.py
- fix issue226 - LIFO ordering for fixture teardowns
- fix issue224 - invocations with >256 char arguments now work
- fix issue91 - add/discuss package/directory level setups in example
- allow to dynamically define markers via
  item.keywords[...]=assignment integrating with "-m" option
- make "-k" accept an expressions the same as with "-m" so that one
  can write: -k "name1 or name2" etc.  This is a slight incompatibility
  if you used special syntax like "TestClass.test_method" which you now
  need to write as -k "TestClass and test_method" to match a certain
  method in a certain test class.

v2.3.3
-----------------------------------

- fix issue214 - parse modules that contain special objects like e. g.
  flask's request object which blows up on getattr access if no request
  is active. thanks Thomas Waldmann.

- fix issue213 - allow to parametrize with values like numpy arrays that
  do not support an __eq__ operator

- fix issue215 - split test_python.org into multiple files

- fix issue148 - @unittest.skip on classes is now recognized and avoids
  calling setUpClass/tearDownClass, thanks Pavel Repin

- fix issue209 - reintroduce python2.4 support by depending on newer
  pylib which re-introduced statement-finding for pre-AST interpreters

- nose support: only call setup if its a callable, thanks Andrew
  Taumoefolau

- fix issue219 - add py2.4-3.3 classifiers to TROVE list

- in tracebacks *,** arg values are now shown next to normal arguments
  (thanks Manuel Jacob)

- fix issue217 - support mock.patch with pytest's fixtures - note that
  you need either mock-1.0.1 or the python3.3 builtin unittest.mock.

- fix issue127 - improve documentation for pytest_addoption() and
  add a ``config.getoption(name)`` helper function for consistency.

v2.3.2
-----------------------------------

- fix issue208 and fix issue29 use new py version to avoid long pauses
  when printing tracebacks in long modules

- fix issue205 - conftests in subdirs customizing
  pytest_pycollect_makemodule and pytest_pycollect_makeitem
  now work properly

- fix teardown-ordering for parametrized setups

- fix issue127 - better documentation for pytest_addoption
  and related objects.

- fix unittest behaviour: TestCase.runtest only called if there are
  test methods defined

- improve trial support: don't collect its empty
  unittest.TestCase.runTest() method

- "python setup.py test" now works with pytest itself

- fix/improve internal/packaging related bits:

  - exception message check of test_nose.py now passes on python33 as well

  - issue206 - fix test_assertrewrite.py to work when a global
    PYTHONDONTWRITEBYTECODE=1 is present

  - add tox.ini to pytest distribution so that ignore-dirs and others config
    bits are properly distributed for maintainers who run pytest-own tests

v2.3.1
-----------------------------------

- fix issue202 - fix regression: using "self" from fixture functions now
  works as expected (it's the same "self" instance that a test method
  which uses the fixture sees)

- skip pexpect using tests (test_pdb.py mostly) on freebsd* systems
  due to pexpect not supporting it properly (hanging)

- link to web pages from --markers output which provides help for
  pytest.mark.* usage.

v2.3.0
-----------------------------------

- fix issue202 - better automatic names for parametrized test functions
- fix issue139 - introduce @pytest.fixture which allows direct scoping
  and parametrization of funcarg factories.
- fix issue198 - conftest fixtures were not found on windows32 in some
  circumstances with nested directory structures due to path manipulation issues
- fix issue193 skip test functions with were parametrized with empty
  parameter sets
- fix python3.3 compat, mostly reporting bits that previously depended
  on dict ordering
- introduce re-ordering of tests by resource and parametrization setup
  which takes precedence to the usual file-ordering
- fix issue185 monkeypatching time.time does not cause pytest to fail
- fix issue172 duplicate call of pytest.fixture decoratored setup_module
  functions
- fix junitxml=path construction so that if tests change the
  current working directory and the path is a relative path
  it is constructed correctly from the original current working dir.
- fix "python setup.py test" example to cause a proper "errno" return
- fix issue165 - fix broken doc links and mention stackoverflow for FAQ
- catch unicode-issues when writing failure representations
  to terminal to prevent the whole session from crashing
- fix xfail/skip confusion: a skip-mark or an imperative pytest.skip
  will now take precedence before xfail-markers because we
  can't determine xfail/xpass status in case of a skip. see also:
  http://stackoverflow.com/questions/11105828/in-py-test-when-i-explicitly-skip-a-test-that-is-marked-as-xfail-how-can-i-get

- always report installed 3rd party plugins in the header of a test run

- fix issue160: a failing setup of an xfail-marked tests should
  be reported as xfail (not xpass)

- fix issue128: show captured output when capsys/capfd are used

- fix issue179: propperly show the dependency chain of factories

- pluginmanager.register(...) now raises ValueError if the
  plugin has been already registered or the name is taken

- fix issue159: improve http://pytest.org/latest/faq.html
  especially with respect to the "magic" history, also mention
  pytest-django, trial and unittest integration.

- make request.keywords and node.keywords writable.  All descendant
  collection nodes will see keyword values.  Keywords are dictionaries
  containing markers and other info.

- fix issue 178: xml binary escapes are now wrapped in py.xml.raw

- fix issue 176: correctly catch the builtin AssertionError
  even when we replaced AssertionError with a subclass on the
  python level

- factory discovery no longer fails with magic global callables
  that provide no sane __code__ object (mock.call for example)

- fix issue 182: testdir.inprocess_run now considers passed plugins

- fix issue 188: ensure sys.exc_info is clear on python2
                 before calling into a test

- fix issue 191: add unittest TestCase runTest method support
- fix issue 156: monkeypatch correctly handles class level descriptors

- reporting refinements:

  - pytest_report_header now receives a "startdir" so that
    you can use startdir.bestrelpath(yourpath) to show
    nice relative path

  - allow plugins to implement both pytest_report_header and
    pytest_sessionstart (sessionstart is invoked first).

  - don't show deselected reason line if there is none

  - py.test -vv will show all of assert comparisations instead of truncating

v2.2.4
-----------------------------------

- fix error message for rewritten assertions involving the % operator
- fix issue 126: correctly match all invalid xml characters for junitxml
  binary escape
- fix issue with unittest: now @unittest.expectedFailure markers should
  be processed correctly (you can also use @pytest.mark markers)
- document integration with the extended distribute/setuptools test commands
- fix issue 140: propperly get the real functions
  of bound classmethods for setup/teardown_class
- fix issue #141: switch from the deceased paste.pocoo.org to bpaste.net
- fix issue #143: call unconfigure/sessionfinish always when
  configure/sessionstart where called
- fix issue #144: better mangle test ids to junitxml classnames
- upgrade distribute_setup.py to 0.6.27

v2.2.3
----------------------------------------

- fix uploaded package to only include neccesary files

v2.2.2
----------------------------------------

- fix issue101: wrong args to unittest.TestCase test function now
  produce better output
- fix issue102: report more useful errors and hints for when a
  test directory was renamed and some pyc/__pycache__ remain
- fix issue106: allow parametrize to be applied multiple times
  e.g. from module, class and at function level.
- fix issue107: actually perform session scope finalization
- don't check in parametrize if indirect parameters are funcarg names
- add chdir method to monkeypatch funcarg
- fix crash resulting from calling monkeypatch undo a second time
- fix issue115: make --collectonly robust against early failure
  (missing files/directories)
- "-qq --collectonly" now shows only files and the number of tests in them
- "-q --collectonly" now shows test ids
- allow adding of attributes to test reports such that it also works
  with distributed testing (no upgrade of pytest-xdist needed)

v2.2.1
----------------------------------------

- fix issue99 (in pytest and py) internallerrors with resultlog now
  produce better output - fixed by normalizing pytest_internalerror
  input arguments.
- fix issue97 / traceback issues (in pytest and py) improve traceback output
  in conjunction with jinja2 and cython which hack tracebacks
- fix issue93 (in pytest and pytest-xdist) avoid "delayed teardowns":
  the final test in a test node will now run its teardown directly
  instead of waiting for the end of the session. Thanks Dave Hunt for
  the good reporting and feedback.  The pytest_runtest_protocol as well
  as the pytest_runtest_teardown hooks now have "nextitem" available
  which will be None indicating the end of the test run.
- fix collection crash due to unknown-source collected items, thanks
  to Ralf Schmitt (fixed by depending on a more recent pylib)

v2.2.0
----------------------------------------

- fix issue90: introduce eager tearing down of test items so that
  teardown function are called earlier.
- add an all-powerful metafunc.parametrize function which allows to
  parametrize test function arguments in multiple steps and therefore
  from indepdenent plugins and palces.
- add a @pytest.mark.parametrize helper which allows to easily
  call a test function with different argument values
- Add examples to the "parametrize" example page, including a quick port
  of Test scenarios and the new parametrize function and decorator.
- introduce registration for "pytest.mark.*" helpers via ini-files
  or through plugin hooks.  Also introduce a "--strict" option which
  will treat unregistered markers as errors
  allowing to avoid typos and maintain a well described set of markers
  for your test suite.  See exaples at http://pytest.org/latest/mark.html
  and its links.
- issue50: introduce "-m marker" option to select tests based on markers
  (this is a stricter and more predictable version of '-k' in that "-m"
  only matches complete markers and has more obvious rules for and/or
  semantics.
- new feature to help optimizing the speed of your tests:
  --durations=N option for displaying N slowest test calls
  and setup/teardown methods.
- fix issue87: --pastebin now works with python3
- fix issue89: --pdb with unexpected exceptions in doctest work more sensibly
- fix and cleanup pytest's own test suite to not leak FDs
- fix issue83: link to generated funcarg list
- fix issue74: pyarg module names are now checked against imp.find_module false positives
- fix compatibility with twisted/trial-11.1.0 use cases
- simplify Node.listchain
- simplify junitxml output code by relying on py.xml
- add support for skip properties on unittest classes and functions

v2.1.3
----------------------------------------

- fix issue79: assertion rewriting failed on some comparisons in boolops
- correctly handle zero length arguments (a la pytest '')
- fix issue67 / junitxml now contains correct test durations, thanks ronny
- fix issue75 / skipping test failure on jython
- fix issue77 / Allow assertrepr_compare hook to apply to a subset of tests

v2.1.2
----------------------------------------

- fix assertion rewriting on files with windows newlines on some Python versions
- refine test discovery by package/module name (--pyargs), thanks Florian Mayer
- fix issue69 / assertion rewriting fixed on some boolean operations
- fix issue68 / packages now work with assertion rewriting
- fix issue66: use different assertion rewriting caches when the -O option is passed
- don't try assertion rewriting on Jython, use reinterp

v2.1.1
----------------------------------------------

- fix issue64 / pytest.set_trace now works within pytest_generate_tests hooks
- fix issue60 / fix error conditions involving the creation of __pycache__
- fix issue63 / assertion rewriting on inserts involving strings containing '%'
- fix assertion rewriting on calls with a ** arg
- don't cache rewritten modules if bytecode generation is disabled
- fix assertion rewriting in read-only directories
- fix issue59: provide system-out/err tags for junitxml output
- fix issue61: assertion rewriting on boolean operations with 3 or more operands
- you can now build a man page with "cd doc ; make man"

v2.1.0
----------------------------------------------

- fix issue53 call nosestyle setup functions with correct ordering
- fix issue58 and issue59: new assertion code fixes
- merge Benjamin's assertionrewrite branch: now assertions
  for test modules on python 2.6 and above are done by rewriting
  the AST and saving the pyc file before the test module is imported.
  see doc/assert.txt for more info.
- fix issue43: improve doctests with better traceback reporting on
  unexpected exceptions
- fix issue47: timing output in junitxml for test cases is now correct
- fix issue48: typo in MarkInfo repr leading to exception
- fix issue49: avoid confusing error when initizaliation partially fails
- fix issue44: env/username expansion for junitxml file path
- show releaselevel information in test runs for pypy
- reworked doc pages for better navigation and PDF generation
- report KeyboardInterrupt even if interrupted during session startup
- fix issue 35 - provide PDF doc version and download link from index page

v2.0.3
----------------------------------------------

- fix issue38: nicer tracebacks on calls to hooks, particularly early
  configure/sessionstart ones

- fix missing skip reason/meta information in junitxml files, reported
  via http://lists.idyll.org/pipermail/testing-in-python/2011-March/003928.html

- fix issue34: avoid collection failure with "test" prefixed classes
  deriving from object.

- don't require zlib (and other libs) for genscript plugin without
  --genscript actually being used.

- speed up skips (by not doing a full traceback represenation
  internally)

- fix issue37: avoid invalid characters in junitxml's output

v2.0.2
----------------------------------------------

- tackle issue32 - speed up test runs of very quick test functions
  by reducing the relative overhead

- fix issue30 - extended xfail/skipif handling and improved reporting.
  If you have a syntax error in your skip/xfail
  expressions you now get nice error reports.

  Also you can now access module globals from xfail/skipif
  expressions so that this for example works now::

    import pytest
    import mymodule
    @pytest.mark.skipif("mymodule.__version__[0] == "1")
    def test_function():
        pass

  This will not run the test function if the module's version string
  does not start with a "1".  Note that specifying a string instead
  of a boolean expressions allows py.test to report meaningful information
  when summarizing a test run as to what conditions lead to skipping
  (or xfail-ing) tests.

- fix issue28 - setup_method and pytest_generate_tests work together
  The setup_method fixture method now gets called also for
  test function invocations generated from the pytest_generate_tests
  hook.

- fix issue27 - collectonly and keyword-selection (-k) now work together
  Also, if you do "py.test --collectonly -q" you now get a flat list
  of test ids that you can use to paste to the py.test commandline
  in order to execute a particular test.

- fix issue25 avoid reported problems with --pdb and python3.2/encodings output

- fix issue23 - tmpdir argument now works on Python3.2 and WindowsXP
  Starting with Python3.2 os.symlink may be supported. By requiring
  a newer py lib version the py.path.local() implementation acknowledges
  this.

- fixed typos in the docs (thanks Victor Garcia, Brianna Laugher) and particular
  thanks to Laura Creighton who also revieved parts of the documentation.

- fix slighly wrong output of verbose progress reporting for classes
  (thanks Amaury)

- more precise (avoiding of) deprecation warnings for node.Class|Function accesses

- avoid std unittest assertion helper code in tracebacks (thanks Ronny)

v2.0.1
----------------------------------------------

- refine and unify initial capturing so that it works nicely
  even if the logging module is used on an early-loaded conftest.py
  file or plugin.
- allow to omit "()" in test ids to allow for uniform test ids
  as produced by Alfredo's nice pytest.vim plugin.
- fix issue12 - show plugin versions with "--version" and
  "--traceconfig" and also document how to add extra information
  to reporting test header
- fix issue17 (import-* reporting issue on python3) by
  requiring py>1.4.0 (1.4.1 is going to include it)
- fix issue10 (numpy arrays truth checking) by refining
  assertion interpretation in py lib
- fix issue15: make nose compatibility tests compatible
  with python3 (now that nose-1.0 supports python3)
- remove somewhat surprising "same-conftest" detection because
  it ignores conftest.py when they appear in several subdirs.
- improve assertions ("not in"), thanks Floris Bruynooghe
- improve behaviour/warnings when running on top of "python -OO"
  (assertions and docstrings are turned off, leading to potential
  false positives)
- introduce a pytest_cmdline_processargs(args) hook
  to allow dynamic computation of command line arguments.
  This fixes a regression because py.test prior to 2.0
  allowed to set command line options from conftest.py
  files which so far pytest-2.0 only allowed from ini-files now.
- fix issue7: assert failures in doctest modules.
  unexpected failures in doctests will not generally
  show nicer, i.e. within the doctest failing context.
- fix issue9: setup/teardown functions for an xfail-marked
  test will report as xfail if they fail but report as normally
  passing (not xpassing) if they succeed.  This only is true
  for "direct" setup/teardown invocations because teardown_class/
  teardown_module cannot closely relate to a single test.
- fix issue14: no logging errors at process exit
- refinements to "collecting" output on non-ttys
- refine internal plugin registration and --traceconfig output
- introduce a mechanism to prevent/unregister plugins from the
  command line, see http://pytest.org/plugins.html#cmdunregister
- activate resultlog plugin by default
- fix regression wrt yielded tests which due to the
  collection-before-running semantics were not
  setup as with pytest 1.3.4.  Note, however, that
  the recommended and much cleaner way to do test
  parametraization remains the "pytest_generate_tests"
  mechanism, see the docs.

v2.0.0
----------------------------------------------

- pytest-2.0 is now its own package and depends on pylib-2.0
- new ability: python -m pytest / python -m pytest.main ability
- new python invcation: pytest.main(args, plugins) to load
  some custom plugins early.
- try harder to run unittest test suites in a more compatible manner
  by deferring setup/teardown semantics to the unittest package.
  also work harder to run twisted/trial and Django tests which
  should now basically work by default.
- introduce a new way to set config options via ini-style files,
  by default setup.cfg and tox.ini files are searched.  The old
  ways (certain environment variables, dynamic conftest.py reading
  is removed).
- add a new "-q" option which decreases verbosity and prints a more
  nose/unittest-style "dot" output.
- fix issue135 - marks now work with unittest test cases as well
- fix issue126 - introduce py.test.set_trace() to trace execution via
  PDB during the running of tests even if capturing is ongoing.
- fix issue123 - new "python -m py.test" invocation for py.test
  (requires Python 2.5 or above)
- fix issue124 - make reporting more resilient against tests opening
  files on filedescriptor 1 (stdout).
- fix issue109 - sibling conftest.py files will not be loaded.
  (and Directory collectors cannot be customized anymore from a Directory's
  conftest.py - this needs to happen at least one level up).
- introduce (customizable) assertion failure representations and enhance
  output on assertion failures for comparisons and other cases (Floris Bruynooghe)
- nose-plugin: pass through type-signature failures in setup/teardown
  functions instead of not calling them (Ed Singleton)
- remove py.test.collect.Directory (follows from a major refactoring
  and simplification of the collection process)
- majorly reduce py.test core code, shift function/python testing to own plugin
- fix issue88 (finding custom test nodes from command line arg)
- refine 'tmpdir' creation, will now create basenames better associated
  with test names (thanks Ronny)
- "xpass" (unexpected pass) tests don't cause exitcode!=0
- fix issue131 / issue60 - importing doctests in __init__ files used as namespace packages
- fix issue93 stdout/stderr is captured while importing conftest.py
- fix bug: unittest collected functions now also can have "pytestmark"
  applied at class/module level
- add ability to use "class" level for cached_setup helper
- fix strangeness: mark.* objects are now immutable, create new instances

v1.3.4
----------------------------------------------

- fix issue111: improve install documentation for windows
- fix issue119: fix custom collectability of __init__.py as a module
- fix issue116: --doctestmodules work with __init__.py files as well
- fix issue115: unify internal exception passthrough/catching/GeneratorExit
- fix issue118: new --tb=native for presenting cpython-standard exceptions

v1.3.3
----------------------------------------------

- fix issue113: assertion representation problem with triple-quoted strings
  (and possibly other cases)
- make conftest loading detect that a conftest file with the same
  content was already loaded, avoids surprises in nested directory structures
  which can be produced e.g. by Hudson. It probably removes the need to use
  --confcutdir in most cases.
- fix terminal coloring for win32
  (thanks Michael Foord for reporting)
- fix weirdness: make terminal width detection work on stdout instead of stdin
  (thanks Armin Ronacher for reporting)
- remove trailing whitespace in all py/text distribution files

v1.3.2
----------------------------------------------

New features
++++++++++++++++++

- fix issue103:  introduce py.test.raises as context manager, examples::

    with py.test.raises(ZeroDivisionError):
        x = 0
        1 / x

    with py.test.raises(RuntimeError) as excinfo:
        call_something()

    # you may do extra checks on excinfo.value|type|traceback here

  (thanks Ronny Pfannschmidt)

- Funcarg factories can now dynamically apply a marker to a
  test invocation.  This is for example useful if a factory
  provides parameters to a test which are expected-to-fail::

    def pytest_funcarg__arg(request):
        request.applymarker(py.test.mark.xfail(reason="flaky config"))
        ...

    def test_function(arg):
        ...

- improved error reporting on collection and import errors. This makes
  use of a more general mechanism, namely that for custom test item/collect
  nodes ``node.repr_failure(excinfo)`` is now uniformly called so that you can
  override it to return a string error representation of your choice
  which is going to be reported as a (red) string.

- introduce '--junitprefix=STR' option to prepend a prefix
  to all reports in the junitxml file.

Bug fixes / Maintenance
++++++++++++++++++++++++++

- make tests and the ``pytest_recwarn`` plugin in particular fully compatible
  to Python2.7 (if you use the ``recwarn`` funcarg warnings will be enabled so that
  you can properly check for their existence in a cross-python manner).
- refine --pdb: ignore xfailed tests, unify its TB-reporting and
  don't display failures again at the end.
- fix assertion interpretation with the ** operator (thanks Benjamin Peterson)
- fix issue105 assignment on the same line as a failing assertion (thanks Benjamin Peterson)
- fix issue104 proper escaping for test names in junitxml plugin (thanks anonymous)
- fix issue57 -f|--looponfail to work with xpassing tests (thanks Ronny)
- fix issue92 collectonly reporter and --pastebin (thanks Benjamin Peterson)
- fix py.code.compile(source) to generate unique filenames
- fix assertion re-interp problems on PyPy, by defering code
  compilation to the (overridable) Frame.eval class. (thanks Amaury Forgeot)
- fix py.path.local.pyimport() to work with directories
- streamline py.path.local.mkdtemp implementation and usage
- don't print empty lines when showing junitxml-filename
- add optional boolean ignore_errors parameter to py.path.local.remove
- fix terminal writing on win32/python2.4
- py.process.cmdexec() now tries harder to return properly encoded unicode objects
  on all python versions
- install plain py.test/py.which scripts also for Jython, this helps to
  get canonical script paths in virtualenv situations
- make path.bestrelpath(path) return ".", note that when calling
  X.bestrelpath the assumption is that X is a directory.
- make initial conftest discovery ignore "--" prefixed arguments
- fix resultlog plugin when used in an multicpu/multihost xdist situation
  (thanks Jakub Gustak)
- perform distributed testing related reporting in the xdist-plugin
  rather than having dist-related code in the generic py.test
  distribution
- fix homedir detection on Windows
- ship distribute_setup.py version 0.6.13

v1.3.1
---------------------------------------------

New features
++++++++++++++++++

- issue91: introduce new py.test.xfail(reason) helper
  to imperatively mark a test as expected to fail. Can
  be used from within setup and test functions. This is
  useful especially for parametrized tests when certain
  configurations are expected-to-fail.  In this case the
  declarative approach with the @py.test.mark.xfail cannot
  be used as it would mark all configurations as xfail.

- issue102: introduce new --maxfail=NUM option to stop
  test runs after NUM failures.  This is a generalization
  of the '-x' or '--exitfirst' option which is now equivalent
  to '--maxfail=1'.  Both '-x' and '--maxfail' will
  now also print a line near the end indicating the Interruption.

- issue89: allow py.test.mark decorators to be used on classes
  (class decorators were introduced with python2.6) and
  also allow to have multiple markers applied at class/module level
  by specifying a list.

- improve and refine letter reporting in the progress bar:
  .  pass
  f  failed test
  s  skipped tests (reminder: use for dependency/platform mismatch only)
  x  xfailed test (test that was expected to fail)
  X  xpassed test (test that was expected to fail but passed)

  You can use any combination of 'fsxX' with the '-r' extended
  reporting option. The xfail/xpass results will show up as
  skipped tests in the junitxml output - which also fixes
  issue99.

- make py.test.cmdline.main() return the exitstatus instead of raising
  SystemExit and also allow it to be called multiple times.  This of
  course requires that your application and tests are properly teared
  down and don't have global state.

Fixes / Maintenance
++++++++++++++++++++++

- improved traceback presentation:
  - improved and unified reporting for "--tb=short" option
  - Errors during test module imports are much shorter, (using --tb=short style)
  - raises shows shorter more relevant tracebacks
  - --fulltrace now more systematically makes traces longer / inhibits cutting

- improve support for raises and other dynamically compiled code by
  manipulating python's linecache.cache instead of the previous
  rather hacky way of creating custom code objects.  This makes
  it seemlessly work on Jython and PyPy where it previously didn't.

- fix issue96: make capturing more resilient against Control-C
  interruptions (involved somewhat substantial refactoring
  to the underlying capturing functionality to avoid race
  conditions).

- fix chaining of conditional skipif/xfail decorators - so it works now
  as expected to use multiple @py.test.mark.skipif(condition) decorators,
  including specific reporting which of the conditions lead to skipping.

- fix issue95: late-import zlib so that it's not required
  for general py.test startup.

- fix issue94: make reporting more robust against bogus source code
  (and internally be more careful when presenting unexpected byte sequences)


v1.3.0
---------------------------------------------

- deprecate --report option in favour of a new shorter and easier to
  remember -r option: it takes a string argument consisting of any
  combination of 'xfsX' characters.  They relate to the single chars
  you see during the dotted progress printing and will print an extra line
  per test at the end of the test run.  This extra line indicates the exact
  position or test ID that you directly paste to the py.test cmdline in order
  to re-run a particular test.

- allow external plugins to register new hooks via the new
  pytest_addhooks(pluginmanager) hook.  The new release of
  the pytest-xdist plugin for distributed and looponfailing
  testing requires this feature.

- add a new pytest_ignore_collect(path, config) hook to allow projects and
  plugins to define exclusion behaviour for their directory structure -
  for example you may define in a conftest.py this method::

        def pytest_ignore_collect(path):
            return path.check(link=1)

  to prevent even a collection try of any tests in symlinked dirs.

- new pytest_pycollect_makemodule(path, parent) hook for
  allowing customization of the Module collection object for a
  matching test module.

- extend and refine xfail mechanism:
  ``@py.test.mark.xfail(run=False)`` do not run the decorated test
  ``@py.test.mark.xfail(reason="...")`` prints the reason string in xfail summaries
  specifiying ``--runxfail`` on command line virtually ignores xfail markers

- expose (previously internal) commonly useful methods:
  py.io.get_terminal_with() -> return terminal width
  py.io.ansi_print(...) -> print colored/bold text on linux/win32
  py.io.saferepr(obj) -> return limited representation string

- expose test outcome related exceptions as py.test.skip.Exception,
  py.test.raises.Exception etc., useful mostly for plugins
  doing special outcome interpretation/tweaking

- (issue85) fix junitxml plugin to handle tests with non-ascii output

- fix/refine python3 compatibility (thanks Benjamin Peterson)

- fixes for making the jython/win32 combination work, note however:
  jython2.5.1/win32 does not provide a command line launcher, see
  http://bugs.jython.org/issue1491 . See pylib install documentation
  for how to work around.

- fixes for handling of unicode exception values and unprintable objects

- (issue87) fix unboundlocal error in assertionold code

- (issue86) improve documentation for looponfailing

- refine IO capturing: stdin-redirect pseudo-file now has a NOP close() method

- ship distribute_setup.py version 0.6.10

- added links to the new capturelog and coverage plugins


v1.2.0
---------------------------------------------

- refined usage and options for "py.cleanup"::

    py.cleanup     # remove "*.pyc" and "*$py.class" (jython) files
    py.cleanup -e .swp -e .cache # also remove files with these extensions
    py.cleanup -s  # remove "build" and "dist" directory next to setup.py files
    py.cleanup -d  # also remove empty directories
    py.cleanup -a  # synonym for "-s -d -e 'pip-log.txt'"
    py.cleanup -n  # dry run, only show what would be removed

- add a new option "py.test --funcargs" which shows available funcargs
  and their help strings (docstrings on their respective factory function)
  for a given test path

- display a short and concise traceback if a funcarg lookup fails

- early-load "conftest.py" files in non-dot first-level sub directories.
  allows to conveniently keep and access test-related options in a ``test``
  subdir and still add command line options.

- fix issue67: new super-short traceback-printing option: "--tb=line" will print a single line for each failing (python) test indicating its filename, lineno and the failure value

- fix issue78: always call python-level teardown functions even if the
  according setup failed.  This includes refinements for calling setup_module/class functions
  which will now only be called once instead of the previous behaviour where they'd be called
  multiple times if they raise an exception (including a Skipped exception).  Any exception
  will be re-corded and associated with all tests in the according module/class scope.

- fix issue63: assume <40 columns to be a bogus terminal width, default to 80

- fix pdb debugging to be in the correct frame on raises-related errors

- update apipkg.py to fix an issue where recursive imports might
  unnecessarily break importing

- fix plugin links

v1.1.1
---------------------------------------------

- moved dist/looponfailing from py.test core into a new
  separately released pytest-xdist plugin.

- new junitxml plugin: --junitxml=path will generate a junit style xml file
  which is processable e.g. by the Hudson CI system.

- new option: --genscript=path will generate a standalone py.test script
  which will not need any libraries installed.  thanks to Ralf Schmitt.

- new option: --ignore will prevent specified path from collection.
  Can be specified multiple times.

- new option: --confcutdir=dir will make py.test only consider conftest
  files that are relative to the specified dir.

- new funcarg: "pytestconfig" is the pytest config object for access
  to command line args and can now be easily used in a test.

- install 'py.test' and `py.which` with a ``-$VERSION`` suffix to
  disambiguate between Python3, python2.X, Jython and PyPy installed versions.

- new "pytestconfig" funcarg allows access to test config object

- new "pytest_report_header" hook can return additional lines
  to be displayed at the header of a test run.

- (experimental) allow "py.test path::name1::name2::..." for pointing
  to a test within a test collection directly.  This might eventually
  evolve as a full substitute to "-k" specifications.

- streamlined plugin loading: order is now as documented in
  customize.html: setuptools, ENV, commandline, conftest.
  also setuptools entry point names are turned to canonical namees ("pytest_*")

- automatically skip tests that need 'capfd' but have no os.dup

- allow pytest_generate_tests to be defined in classes as well

- deprecate usage of 'disabled' attribute in favour of pytestmark
- deprecate definition of Directory, Module, Class and Function nodes
  in conftest.py files.  Use pytest collect hooks instead.

- collection/item node specific runtest/collect hooks are only called exactly
  on matching conftest.py files, i.e. ones which are exactly below
  the filesystem path of an item

- change: the first pytest_collect_directory hook to return something
  will now prevent further hooks to be called.

- change: figleaf plugin now requires --figleaf to run.  Also
  change its long command line options to be a bit shorter (see py.test -h).

- change: pytest doctest plugin is now enabled by default and has a
  new option --doctest-glob to set a pattern for file matches.

- change: remove internal py._* helper vars, only keep py._pydir

- robustify capturing to survive if custom pytest_runtest_setup
  code failed and prevented the capturing setup code from running.

- make py.test.* helpers provided by default plugins visible early -
  works transparently both for pydoc and for interactive sessions
  which will regularly see e.g. py.test.mark and py.test.importorskip.

- simplify internal plugin manager machinery
- simplify internal collection tree by introducing a RootCollector node

- fix assert reinterpreation that sees a call containing "keyword=..."

- fix issue66: invoke pytest_sessionstart and pytest_sessionfinish
  hooks on slaves during dist-testing, report module/session teardown
  hooks correctly.

- fix issue65: properly handle dist-testing if no
  execnet/py lib installed remotely.

- skip some install-tests if no execnet is available

- fix docs, fix internal bin/ script generation


v1.1.0
---------------------------------------------

- introduce automatic plugin registration via 'pytest11'
  entrypoints via setuptools' pkg_resources.iter_entry_points

- fix py.test dist-testing to work with execnet >= 1.0.0b4

- re-introduce py.test.cmdline.main() for better backward compatibility

- svn paths: fix a bug with path.check(versioned=True) for svn paths,
  allow '%' in svn paths, make svnwc.update() default to interactive mode
  like in 1.0.x and add svnwc.update(interactive=False) to inhibit interaction.

- refine distributed tarball to contain test and no pyc files

- try harder to have deprecation warnings for py.compat.* accesses
  report a correct location

v1.0.2
---------------------------------------------

* adjust and improve docs

* remove py.rest tool and internal namespace - it was
  never really advertised and can still be used with
  the old release if needed.  If there is interest
  it could be revived into its own tool i guess.

* fix issue48 and issue59: raise an Error if the module
  from an imported test file does not seem to come from
  the filepath - avoids "same-name" confusion that has
  been reported repeatedly

* merged Ronny's nose-compatibility hacks: now
  nose-style setup_module() and setup() functions are
  supported

* introduce generalized py.test.mark function marking

* reshuffle / refine command line grouping

* deprecate parser.addgroup in favour of getgroup which creates option group

* add --report command line option that allows to control showing of skipped/xfailed sections

* generalized skipping: a new way to mark python functions with skipif or xfail
  at function, class and modules level based on platform or sys-module attributes.

* extend py.test.mark decorator to allow for positional args

* introduce and test "py.cleanup -d" to remove empty directories

* fix issue #59 - robustify unittest test collection

* make bpython/help interaction work by adding an __all__ attribute
  to ApiModule, cleanup initpkg

* use MIT license for pylib, add some contributors

* remove py.execnet code and substitute all usages with 'execnet' proper

* fix issue50 - cached_setup now caches more to expectations
  for test functions with multiple arguments.

* merge Jarko's fixes, issue #45 and #46

* add the ability to specify a path for py.lookup to search in

* fix a funcarg cached_setup bug probably only occuring
  in distributed testing and "module" scope with teardown.

* many fixes and changes for making the code base python3 compatible,
  many thanks to Benjamin Peterson for helping with this.

* consolidate builtins implementation to be compatible with >=2.3,
  add helpers to ease keeping 2 and 3k compatible code

* deprecate py.compat.doctest|subprocess|textwrap|optparse

* deprecate py.magic.autopath, remove py/magic directory

* move pytest assertion handling to py/code and a pytest_assertion
  plugin, add "--no-assert" option, deprecate py.magic namespaces
  in favour of (less) py.code ones.

* consolidate and cleanup py/code classes and files

* cleanup py/misc, move tests to bin-for-dist

* introduce delattr/delitem/delenv methods to py.test's monkeypatch funcarg

* consolidate py.log implementation, remove old approach.

* introduce py.io.TextIO and py.io.BytesIO for distinguishing between
  text/unicode and byte-streams (uses underlying standard lib io.*
  if available)

* make py.unittest_convert helper script available which converts "unittest.py"
  style files into the simpler assert/direct-test-classes py.test/nosetests
  style.  The script was written by Laura Creighton.

* simplified internal localpath implementation

v1.0.2
-------------------------------------------

* fixing packaging issues, triggered by fedora redhat packaging,
  also added doc, examples and contrib dirs to the tarball.

* added a documentation link to the new django plugin.

v1.0.1
-------------------------------------------

* added a 'pytest_nose' plugin which handles nose.SkipTest,
  nose-style function/method/generator setup/teardown and
  tries to report functions correctly.

* capturing of unicode writes or encoded strings to sys.stdout/err
  work better, also terminalwriting was adapted and somewhat
  unified between windows and linux.

* improved documentation layout and content a lot

* added a "--help-config" option to show conftest.py / ENV-var names for
  all longopt cmdline options, and some special conftest.py variables.
  renamed 'conf_capture' conftest setting to 'option_capture' accordingly.

* fix issue #27: better reporting on non-collectable items given on commandline
  (e.g. pyc files)

* fix issue #33: added --version flag (thanks Benjamin Peterson)

* fix issue #32: adding support for "incomplete" paths to wcpath.status()

* "Test" prefixed classes are *not* collected by default anymore if they
  have an __init__ method

* monkeypatch setenv() now accepts a "prepend" parameter

* improved reporting of collection error tracebacks

* simplified multicall mechanism and plugin architecture,
  renamed some internal methods and argnames

v1.0.0
-------------------------------------------

* more terse reporting try to show filesystem path relatively to current dir
* improve xfail output a bit

v1.0.0b9
-------------------------------------------

* cleanly handle and report final teardown of test setup

* fix svn-1.6 compat issue with py.path.svnwc().versioned()
  (thanks Wouter Vanden Hove)

* setup/teardown or collection problems now show as ERRORs
  or with big "E"'s in the progress lines.  they are reported
  and counted separately.

* dist-testing: properly handle test items that get locally
  collected but cannot be collected on the remote side - often
  due to platform/dependency reasons

* simplified py.test.mark API - see keyword plugin documentation

* integrate better with logging: capturing now by default captures
  test functions and their immediate setup/teardown in a single stream

* capsys and capfd funcargs now have a readouterr() and a close() method
  (underlyingly py.io.StdCapture/FD objects are used which grew a
  readouterr() method as well to return snapshots of captured out/err)

* make assert-reinterpretation work better with comparisons not
  returning bools (reported with numpy from thanks maciej fijalkowski)

* reworked per-test output capturing into the pytest_iocapture.py plugin
  and thus removed capturing code from config object

* item.repr_failure(excinfo) instead of item.repr_failure(excinfo, outerr)


v1.0.0b8
-------------------------------------------

* pytest_unittest-plugin is now enabled by default

* introduced pytest_keyboardinterrupt hook and
  refined pytest_sessionfinish hooked, added tests.

* workaround a buggy logging module interaction ("closing already closed
  files").  Thanks to Sridhar Ratnakumar for triggering.

* if plugins use "py.test.importorskip" for importing
  a dependency only a warning will be issued instead
  of exiting the testing process.

* many improvements to docs:
  - refined funcargs doc , use the term "factory" instead of "provider"
  - added a new talk/tutorial doc page
  - better download page
  - better plugin docstrings
  - added new plugins page and automatic doc generation script

* fixed teardown problem related to partially failing funcarg setups
  (thanks MrTopf for reporting), "pytest_runtest_teardown" is now
  always invoked even if the "pytest_runtest_setup" failed.

* tweaked doctest output for docstrings in py modules,
  thanks Radomir.

v1.0.0b7
-------------------------------------------

* renamed py.test.xfail back to py.test.mark.xfail to avoid
  two ways to decorate for xfail

* re-added py.test.mark decorator for setting keywords on functions
  (it was actually documented so removing it was not nice)

* remove scope-argument from request.addfinalizer() because
  request.cached_setup has the scope arg. TOOWTDI.

* perform setup finalization before reporting failures

* apply modified patches from Andreas Kloeckner to allow
  test functions to have no func_code (#22) and to make
  "-k" and function keywords work  (#20)

* apply patch from Daniel Peolzleithner (issue #23)

* resolve issue #18, multiprocessing.Manager() and
  redirection clash

* make __name__ == "__channelexec__" for remote_exec code

v1.0.0b3
-------------------------------------------

* plugin classes are removed: one now defines
  hooks directly in conftest.py or global pytest_*.py
  files.

* added new pytest_namespace(config) hook that allows
  to inject helpers directly to the py.test.* namespace.

* documented and refined many hooks

* added new style of generative tests via
  pytest_generate_tests hook that integrates
  well with function arguments.


v1.0.0b1
-------------------------------------------

* introduced new "funcarg" setup method,
  see doc/test/funcarg.txt

* introduced plugin architecuture and many
  new py.test plugins, see
  doc/test/plugins.txt

* teardown_method is now guaranteed to get
  called after a test method has run.

* new method: py.test.importorskip(mod,minversion)
  will either import or call py.test.skip()

* completely revised internal py.test architecture

* new py.process.ForkedFunc object allowing to
  fork execution of a function to a sub process
  and getting a result back.

XXX lots of things missing here XXX

v0.9.2
-------------------------------------------

* refined installation and metadata, created new setup.py,
  now based on setuptools/ez_setup (thanks to Ralf Schmitt
  for his support).

* improved the way of making py.* scripts available in
  windows environments, they are now added to the
  Scripts directory as ".cmd" files.

* py.path.svnwc.status() now is more complete and
  uses xml output from the 'svn' command if available
  (Guido Wesdorp)

* fix for py.path.svn* to work with svn 1.5
  (Chris Lamb)

* fix path.relto(otherpath) method on windows to
  use normcase for checking if a path is relative.

* py.test's traceback is better parseable from editors
  (follows the filenames:LINENO: MSG convention)
  (thanks to Osmo Salomaa)

* fix to javascript-generation, "py.test --runbrowser"
  should work more reliably now

* removed previously accidentally added
  py.test.broken and py.test.notimplemented helpers.

* there now is a py.__version__ attribute

v0.9.1
-------------------------------------------

This is a fairly complete list of v0.9.1, which can
serve as a reference for developers.

* allowing + signs in py.path.svn urls [39106]
* fixed support for Failed exceptions without excinfo in py.test [39340]
* added support for killing processes for Windows (as well as platforms that
  support os.kill) in py.misc.killproc [39655]
* added setup/teardown for generative tests to py.test [40702]
* added detection of FAILED TO LOAD MODULE to py.test [40703, 40738, 40739]
* fixed problem with calling .remove() on wcpaths of non-versioned files in
  py.path [44248]
* fixed some import and inheritance issues in py.test [41480, 44648, 44655]
* fail to run greenlet tests when pypy is available, but without stackless
  [45294]
* small fixes in rsession tests [45295]
* fixed issue with 2.5 type representations in py.test [45483, 45484]
* made that internal reporting issues displaying is done atomically in py.test
  [45518]
* made that non-existing files are igored by the py.lookup script [45519]
* improved exception name creation in py.test [45535]
* made that less threads are used in execnet [merge in 45539]
* removed lock required for atomical reporting issue displaying in py.test
  [45545]
* removed globals from execnet [45541, 45547]
* refactored cleanup mechanics, made that setDaemon is set to 1 to make atexit
  get called in 2.5 (py.execnet) [45548]
* fixed bug in joining threads in py.execnet's servemain [45549]
* refactored py.test.rsession tests to not rely on exact output format anymore
  [45646]
* using repr() on test outcome [45647]
* added 'Reason' classes for py.test.skip() [45648, 45649]
* killed some unnecessary sanity check in py.test.collect [45655]
* avoid using os.tmpfile() in py.io.fdcapture because on Windows it's only
  usable by Administrators [45901]
* added support for locking and non-recursive commits to py.path.svnwc [45994]
* locking files in py.execnet to prevent CPython from segfaulting [46010]
* added export() method to py.path.svnurl
* fixed -d -x in py.test [47277]
* fixed argument concatenation problem in py.path.svnwc [49423]
* restore py.test behaviour that it exits with code 1 when there are failures
  [49974]
* don't fail on html files that don't have an accompanying .txt file [50606]
* fixed 'utestconvert.py < input' [50645]
* small fix for code indentation in py.code.source [50755]
* fix _docgen.py documentation building [51285]
* improved checks for source representation of code blocks in py.test [51292]
* added support for passing authentication to py.path.svn* objects [52000,
  52001]
* removed sorted() call for py.apigen tests in favour of [].sort() to support
  Python 2.3 [52481]<|MERGE_RESOLUTION|>--- conflicted
+++ resolved
@@ -1,9 +1,8 @@
-2.6.0
+NEXT (2.6)
 -----------------------------------
 
-<<<<<<< HEAD
 - Cache exceptions from fixtures according to their scope (issue 467).
-=======
+
 - fix issue537: Avoid importing old assertion reinterpretation code by default.
 
 - fix issue364: shorten and enhance tracebacks representation by default.  
@@ -11,7 +10,6 @@
   for the first and last entry.  You can get the old behaviour of printing
   all entries as long entries with "--tb=long".  Also short entries by
   default are now printed very similarly to "--tb=native" ones.
->>>>>>> 7b630d90
 
 - fix issue514: teach assertion reinterpretation about private class attributes
 
@@ -104,7 +102,6 @@
 - fix issue512: show "<notset>" for arguments which might not be set
   in monkeypatch plugin.  Improves output in documentation.
 
-- avoid importing "py.test" (an old alias module for "pytest")
 
 2.5.2
 -----------------------------------
